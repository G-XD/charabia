use std::borrow::Cow;
use std::collections::HashMap;

use aho_corasick::{AhoCorasick, FindIter, MatchKind};
pub use arabic::ArabicSegmenter;
#[cfg(feature = "chinese")]
pub use chinese::ChineseSegmenter;
use either::Either;
#[cfg(feature = "japanese")]
pub use japanese::JapaneseSegmenter;
#[cfg(feature = "korean")]
pub use korean::KoreanSegmenter;
pub use latin::LatinSegmenter;
use once_cell::sync::Lazy;
use slice_group_by::StrGroupBy;
#[cfg(feature = "thai")]
pub use thai::ThaiSegmenter;

#[cfg(feature = "khmer")]
pub use khmer::KhmerSegmenter;

use crate::detection::{Detect, Language, Script, StrDetection};
use crate::separators::DEFAULT_SEPARATORS;
use crate::token::Token;

mod arabic;
#[cfg(feature = "chinese")]
mod chinese;
#[cfg(feature = "japanese")]
mod japanese;
#[cfg(feature = "korean")]
mod korean;
mod latin;
#[cfg(feature = "thai")]
mod thai;
mod utils;
#[cfg(feature = "khmer")]
mod khmer;

/// List of used [`Segmenter`]s linked to their corresponding [`Script`] and [`Language`].
///
/// This list is used after `Script` and `Language` detection to pick the specialized [`Segmenter`].
/// If no segmenter corresponds to the `Language`,
/// then the segmenter corresponding to the `Script` is picked.
/// If no segmenter corresponds to both `Script` and `Language`,
/// then the [`DEFAULT_SEGMENTER`] is picked.
///
/// A segmenter assigned to `Language::Other` is considered as the default `Segmenter` for any `Language` that uses the assigned `Script`.
/// For example, [`LatinSegmenter`] is assigned to `(Script::Latin, Language::Other)`,
/// meaning that `LatinSegmenter` is the default `Segmenter` for any `Language` that uses `Latin` `Script`.
pub static SEGMENTERS: Lazy<HashMap<(Script, Language), Box<dyn Segmenter>>> = Lazy::new(|| {
    vec![
        // latin segmenter
        ((Script::Latin, Language::Other), Box::new(LatinSegmenter) as Box<dyn Segmenter>),
        // chinese segmenter
        #[cfg(feature = "chinese")]
        ((Script::Cj, Language::Cmn), Box::new(ChineseSegmenter) as Box<dyn Segmenter>),
        // japanese segmenter
        #[cfg(feature = "japanese")]
        ((Script::Cj, Language::Jpn), Box::new(JapaneseSegmenter) as Box<dyn Segmenter>),
        // korean segmenter
        #[cfg(feature = "korean")]
        ((Script::Hangul, Language::Kor), Box::new(KoreanSegmenter) as Box<dyn Segmenter>),
        // thai segmenter
        #[cfg(feature = "thai")]
        ((Script::Thai, Language::Tha), Box::new(ThaiSegmenter) as Box<dyn Segmenter>),
<<<<<<< HEAD
        #[cfg(feature = "khmer")]
        ((Script::Khmer, Language::Khm), Box::new(KhmerSegmenter) as Box<dyn Segmenter>),
=======
        // arabic segmenter
        ((Script::Arabic, Language::Ara), Box::new(ArabicSegmenter) as Box<dyn Segmenter>),
>>>>>>> 329c6203
    ]
    .into_iter()
    .collect()
});

/// Picked [`Segmenter`] when no segmenter is specialized to the detected [`Script`].
pub static DEFAULT_SEGMENTER: Lazy<Box<dyn Segmenter>> = Lazy::new(|| Box::new(LatinSegmenter));

pub static DEFAULT_SEPARATOR_AHO: Lazy<AhoCorasick> = Lazy::new(|| {
    AhoCorasick::builder().match_kind(MatchKind::LeftmostLongest).build(DEFAULT_SEPARATORS).unwrap()
});

/// Iterator over segmented [`Token`]s.
pub struct SegmentedTokenIter<'o, 'tb> {
    inner: SegmentedStrIter<'o, 'tb>,
    char_index: usize,
    byte_index: usize,
}

impl<'o> Iterator for SegmentedTokenIter<'o, '_> {
    type Item = Token<'o>;

    fn next(&mut self) -> Option<Self::Item> {
        let lemma = self.inner.next()?;
        let char_start = self.char_index;
        let byte_start = self.byte_index;

        self.char_index += lemma.chars().count();
        self.byte_index += lemma.len();

        Some(Token {
            lemma: Cow::Borrowed(lemma),
            script: self.inner.script,
            language: self.inner.language,
            char_start,
            char_end: self.char_index,
            byte_start,
            byte_end: self.byte_index,
            ..Default::default()
        })
    }
}

impl<'o, 'tb> From<SegmentedStrIter<'o, 'tb>> for SegmentedTokenIter<'o, 'tb> {
    fn from(segmented_str_iter: SegmentedStrIter<'o, 'tb>) -> Self {
        Self { inner: segmented_str_iter, char_index: 0, byte_index: 0 }
    }
}

pub struct SegmentedStrIter<'o, 'tb> {
    inner: Box<dyn Iterator<Item = &'o str> + 'o>,
    current: Box<dyn Iterator<Item = &'o str> + 'o>,
    aho_iter: Option<AhoSegmentedStrIter<'o, 'tb>>,
    segmenter: &'static dyn Segmenter,
    options: &'tb SegmenterOption<'tb>,
    script: Script,
    language: Option<Language>,
}

impl<'o, 'tb> SegmentedStrIter<'o, 'tb> {
    pub fn new(original: &'o str, options: &'tb SegmenterOption<'tb>) -> Self {
        let mut current_script = Script::Other;
        let mut group_id = 0;
        let inner = original.linear_group_by_key(move |c| {
            let script = Script::from(c);
            if script != Script::Other && script != current_script {
                // if both previous and current scripts are differents than Script::Other,
                // split into a new script group.
                if current_script != Script::Other {
                    group_id += 1;
                }
                current_script = script
            }
            group_id
        });

        Self {
            inner: Box::new(inner),
            current: Box::new(None.into_iter()),
            aho_iter: None,
            segmenter: &*DEFAULT_SEGMENTER,
            options,
            script: Script::Other,
            language: None,
        }
    }
}

impl<'o, 'tb> Iterator for SegmentedStrIter<'o, 'tb> {
    type Item = &'o str;

    fn next(&mut self) -> Option<Self::Item> {
        match self.current.next() {
            Some(s) => Some(s),
            None => match self.aho_iter.as_mut().and_then(|aho_iter| aho_iter.next()) {
                Some((s, MatchType::Match)) => Some(s),
                Some((s, MatchType::Interleave)) => {
                    self.current = self.segmenter.segment_str(s);

                    self.next()
                }
                None => {
                    let text = self.inner.next()?;
                    let mut detector = text.detect(self.options.allow_list);
                    self.segmenter = segmenter(&mut detector);
                    self.script = detector.script();
                    self.language = detector.language;
                    self.aho_iter = Some(AhoSegmentedStrIter::new(
                        text,
                        self.options.aho.as_ref().unwrap_or(&DEFAULT_SEPARATOR_AHO),
                    ));

                    self.next()
                }
            },
        }
    }
}

struct AhoSegmentedStrIter<'o, 'aho> {
    aho_iter: FindIter<'aho, 'o>,
    prev: Either<usize, aho_corasick::Match>,
    text: &'o str,
}

impl<'o, 'aho> AhoSegmentedStrIter<'o, 'aho> {
    fn new(text: &'o str, aho: &'aho AhoCorasick) -> Self {
        Self { aho_iter: aho.find_iter(text), prev: Either::Left(0), text }
    }
}

impl<'o, 'aho> Iterator for AhoSegmentedStrIter<'o, 'aho> {
    type Item = (&'o str, MatchType);

    fn next(&mut self) -> Option<Self::Item> {
        let mut match_type = MatchType::Interleave;
        let (start, end) = match self.prev {
            Either::Left(left) => match self.aho_iter.next() {
                Some(m) => {
                    let range = (left, m.start());
                    self.prev = Either::Right(m);
                    range
                }
                None => {
                    self.prev = Either::Left(self.text.len());
                    (left, self.text.len())
                }
            },
            Either::Right(m) => {
                self.prev = Either::Left(m.end());
                match_type = MatchType::Match;
                (m.start(), m.end())
            }
        };

        if start < end {
            Some((&self.text[start..end], match_type))
        } else if end < self.text.len() {
            self.next()
        } else {
            None
        }
    }
}

enum MatchType {
    Interleave,
    Match,
}

/// Try to Detect Language and Script and return the corresponding segmenter,
/// if no Language is detected or no segmenter corresponds to the Language
/// the function try to get a segmenter corresponding to the script;
/// if no Script is detected or no segmenter corresponds to the Script,
/// the function try to get the default segmenter in the map;
/// if no default segmenter exists in the map return the library DEFAULT_SEGMENTER.
fn segmenter<'b>(detector: &mut StrDetection) -> &'b dyn Segmenter {
    let detected_script = detector.script();
    let mut filtered_segmenters =
        SEGMENTERS.iter().filter(|((script, _), _)| *script == detected_script);
    match (filtered_segmenters.next(), filtered_segmenters.next()) {
        // no specialized segmenter found for this script,
        // choose the default one.
        (None, None) => &*DEFAULT_SEGMENTER,
        // Only one specialized segmenter found,
        // we don't need to detect the Language.
        (Some((_, segmenter)), None) => segmenter,
        // several segmenters found,
        // we have to detect the language to get the good one.
        _ => {
            let detected_language = detector.language();
            SEGMENTERS
                .get(&(detected_script, detected_language))
                .or_else(|| SEGMENTERS.get(&(detected_script, Language::Other)))
                .unwrap_or(&DEFAULT_SEGMENTER)
        }
    }
}

/// Structure for providing options to a normalizer.
#[derive(Debug, Clone, Default)]
pub struct SegmenterOption<'tb> {
    pub aho: Option<AhoCorasick>,
    pub allow_list: Option<&'tb HashMap<Script, Vec<Language>>>,
}

/// Trait defining a segmenter.
///
/// A segmenter should be at least a script specialized segmenter.
pub trait Segmenter: Sync + Send {
    /// Segments the provided text creating an Iterator over `&str`.
    fn segment_str<'o>(&self, s: &'o str) -> Box<dyn Iterator<Item = &'o str> + 'o>;
}

impl Segmenter for Box<dyn Segmenter> {
    fn segment_str<'o>(&self, s: &'o str) -> Box<dyn Iterator<Item = &'o str> + 'o> {
        (**self).segment_str(s)
    }
}

/// Trait defining methods to segment a text.
pub trait Segment<'o> {
    /// Segments the provided text creating an Iterator over Tokens.
    /// Created Tokens are not normalized nether classified,
    /// otherwise, better use the [`tokenize`] method.
    ///
    /// [`tokenize`]: crate::tokenizer::Tokenize#tymethod.tokenize
    ///
    /// # Example
    ///
    /// ```
    /// use charabia::{Token, TokenKind, Segment};
    ///
    /// let orig = "The quick (\"brown\") fox can't jump 32.3 feet, right? Brr, it's 29.3°F!";
    ///
    /// let mut tokens = orig.segment();
    ///
    /// let Token { lemma, kind, .. } = tokens.next().unwrap();
    /// // the token isn't normalized.
    /// assert_eq!(lemma, "The");
    /// // the token isn't classified and defaultly set to Unknown.
    /// assert_eq!(kind, TokenKind::Unknown);
    ///
    /// let Token { lemma, kind, .. } = tokens.next().unwrap();
    /// assert_eq!(lemma, " ");
    /// assert_eq!(kind, TokenKind::Unknown);
    ///
    /// let Token { lemma, kind, .. } = tokens.next().unwrap();
    /// assert_eq!(lemma, "quick");
    /// assert_eq!(kind, TokenKind::Unknown);
    /// ```
    fn segment(&self) -> SegmentedTokenIter<'o, 'o> {
        self.segment_str().into()
    }

    /// Segments the provided text creating an Iterator over Tokens where you can specify an allowed list of languages to be used with a script.
    fn segment_with_option<'tb>(
        &self,
        options: &'tb SegmenterOption<'tb>,
    ) -> SegmentedTokenIter<'o, 'tb> {
        self.segment_str_with_option(options).into()
    }

    /// Segments the provided text creating an Iterator over `&str`.
    ///
    /// # Example
    ///
    /// ```
    /// use charabia::Segment;
    ///
    /// let orig = "The quick (\"brown\") fox can't jump 32.3 feet, right? Brr, it's 29.3°F!";
    ///
    /// let mut segments = orig.segment_str();
    ///
    /// assert_eq!(segments.next(), Some("The"));
    /// assert_eq!(segments.next(), Some(" "));
    /// assert_eq!(segments.next(), Some("quick"));
    /// ```
    fn segment_str(&self) -> SegmentedStrIter<'o, 'o> {
        self.segment_str_with_option(&SegmenterOption { aho: None, allow_list: None })
    }

    /// Segments the provided text creating an Iterator over `&str` where you can specify an allowed list of languages to be used with a script.
    ///
    fn segment_str_with_option<'tb>(
        &self,
        options: &'tb SegmenterOption<'tb>,
    ) -> SegmentedStrIter<'o, 'tb>;
}

impl<'o> Segment<'o> for &'o str {
    fn segment_str_with_option<'tb>(
        &self,
        options: &'tb SegmenterOption<'tb>,
    ) -> SegmentedStrIter<'o, 'tb> {
        SegmentedStrIter::new(self, options)
    }
}

#[cfg(test)]
mod test {
    macro_rules! test_segmenter {
    ($segmenter:expr, $text:expr, $segmented:expr, $tokenized:expr, $script:expr, $language:expr) => {
            use crate::{Token, Language, Script};
            use crate::segmenter::{Segment, AhoSegmentedStrIter, MatchType, DEFAULT_SEPARATOR_AHO};
            use crate::tokenizer::Tokenize;
            use super::*;

            #[test]
            fn segmenter_segment_str() {

                let segmented_text: Vec<_> = AhoSegmentedStrIter::new($text, &DEFAULT_SEPARATOR_AHO).flat_map(|m| match m {
                    (text, MatchType::Match) => Box::new(Some(text).into_iter()),
                    (text, MatchType::Interleave) => $segmenter.segment_str(text),
                }).collect();
                assert_eq!(&segmented_text[..], $segmented, r#"
Segmenter {} didn't segment the text as expected.

help: the `segmented` text provided to `test_segmenter!` does not corresponds to the output of the tested segmenter, it's probably due to a bug in the segmenter or a mistake in the provided segmented text.
"#, stringify!($segmenter));
            }

            #[test]
            fn text_lang_script_assignment() {
                let Token {script, language, ..} = $text.segment().next().unwrap();
                assert_eq!((script, language.unwrap_or($language)), ($script, $language), r#"
Provided text is not detected as the expected Script or Language to be segmented by {}.

help: The tokenizer Script/Language detector detected the wrong Script/Language for the `segmented` text, the provided text will probably be segmented by an other segmenter.
Check if the expected Script/Language corresponds to the detected Script/Language.
"#, stringify!($segmenter));
            }

            #[test]
            fn segment() {
                let segmented_text: Vec<_> = $text.segment_str().collect();
                assert_eq!(&segmented_text[..], $segmented, r#"
Segmenter chosen by global segment() function, didn't segment the text as expected.

help: The selected segmenter is probably the wrong one.
Check if the tested segmenter is assigned to the good Script/Language in `SEGMENTERS` global in `charabia/src/segmenter/mod.rs`.
"#);
            }

            #[test]
            fn tokenize() {
                let tokens: Vec<_> = $text.tokenize().collect();
                let tokenized_text: Vec<_> = tokens.iter().map(|t| t.lemma()).collect();

                assert_eq!(&tokenized_text[..], $tokenized, r#"
Global tokenize() function didn't tokenize the text as expected.

help: The normalized version of the segmented text is probably wrong, the used normalizers make unexpeted changes to the provided text.
Make sure that normalized text is valid or change the trigger condition of the noisy normalizers by updating `should_normalize`.
"#);
            }
        }
    }
    pub(crate) use test_segmenter;
}<|MERGE_RESOLUTION|>--- conflicted
+++ resolved
@@ -64,13 +64,10 @@
         // thai segmenter
         #[cfg(feature = "thai")]
         ((Script::Thai, Language::Tha), Box::new(ThaiSegmenter) as Box<dyn Segmenter>),
-<<<<<<< HEAD
         #[cfg(feature = "khmer")]
         ((Script::Khmer, Language::Khm), Box::new(KhmerSegmenter) as Box<dyn Segmenter>),
-=======
         // arabic segmenter
         ((Script::Arabic, Language::Ara), Box::new(ArabicSegmenter) as Box<dyn Segmenter>),
->>>>>>> 329c6203
     ]
     .into_iter()
     .collect()
